# Privacy for extensibility

## Description

Use a private field to ensure that a struct is extensible without breaking
stability guarantees.

## Example

```rust,ignore
mod a {
    // Public struct.
    pub struct S {
        pub foo: i32,
        // Private field.
        bar: i32,
    }
}

fn main(s: a::S) {
    // Because S::bar is private, it cannot be named here and we must use `..`
    // in the pattern.
    let a::S { foo: _, ..} = s;
}

```

## Discussion

Adding a field to a struct is a mostly backwards compatible change.
However, if a client uses a pattern to deconstruct a struct instance, they might name all the fields in the struct and adding a new one would break that pattern.
The client could name some of the fields and use `..` in the pattern, in which case adding another field is backwards compatible.
Making at least one of the struct's fields private forces clients to use the latter form of patterns, ensuring that the struct is future-proof.

The downside of this approach is that you might need to add an otherwise unneeded field to the struct.
You can use the `()` type so that there is no runtime overhead and prepend `_` to the field name to avoid the unused field warning.

<<<<<<< HEAD
If Rust allowed private variants of enums, we could use the same trick to make adding a variant to an enum backwards compatible. The problem there is exhaustive match expressions. A private variant would force clients to have a `_` wildcard pattern. A common way to implement this instead is using the [#[non_exhaustive]](https://doc.rust-lang.org/reference/attributes/type_system.html) attribute.
=======
If Rust allowed private variants of enums, we could use the same trick to make adding a variant to an enum backwards compatible.
The problem there is exhaustive match expressions.
A private variant would force clients to have a `_` wildcard pattern.
>>>>>>> 3ee91106
<|MERGE_RESOLUTION|>--- conflicted
+++ resolved
@@ -35,10 +35,7 @@
 The downside of this approach is that you might need to add an otherwise unneeded field to the struct.
 You can use the `()` type so that there is no runtime overhead and prepend `_` to the field name to avoid the unused field warning.
 
-<<<<<<< HEAD
-If Rust allowed private variants of enums, we could use the same trick to make adding a variant to an enum backwards compatible. The problem there is exhaustive match expressions. A private variant would force clients to have a `_` wildcard pattern. A common way to implement this instead is using the [#[non_exhaustive]](https://doc.rust-lang.org/reference/attributes/type_system.html) attribute.
-=======
 If Rust allowed private variants of enums, we could use the same trick to make adding a variant to an enum backwards compatible.
 The problem there is exhaustive match expressions.
 A private variant would force clients to have a `_` wildcard pattern.
->>>>>>> 3ee91106
+A common way to implement this instead is using the [#[non_exhaustive]](https://doc.rust-lang.org/reference/attributes/type_system.html) attribute.