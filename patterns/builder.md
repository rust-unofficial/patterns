--- conflicted
+++ resolved
@@ -6,35 +6,20 @@
 
 ## Example
 
-<<<<<<< HEAD
 ```rust
 #[derive(Debug, PartialEq)]
 pub struct Foo {
-=======
-```rust,ignore
-struct Foo {
->>>>>>> 4017a73d
     // Lots of complicated fields.
     bar: String,
 }
 
 pub struct FooBuilder {
     // Probably lots of optional fields.
-<<<<<<< HEAD
     bar: String,
 }
 
 impl FooBuilder {
-    pub fn new() -> FooBuilder {
-=======
-    //..
-}
-
-impl FooBuilder {
-    fn new(
-        //..
-    ) -> FooBuilder {
->>>>>>> 4017a73d
+    pub fn new(/* ... */) -> FooBuilder {
         // Set the minimally required fields of Foo.
         FooBuilder {
             bar: String::from("X"),
@@ -106,13 +91,8 @@
 borrow checker makes this work naturally. This approach has the advantage that
 one can write code like
 
-<<<<<<< HEAD
-```
+```rust
 let mut fb = Builder::new();
-=======
-```rust,ignore
-let mut fb = FooBuilder::new();
->>>>>>> 4017a73d
 fb.a();
 fb.b();
 let f = fb.build();
